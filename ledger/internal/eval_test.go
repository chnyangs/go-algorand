--- conflicted
+++ resolved
@@ -22,7 +22,6 @@
 	"errors"
 	"fmt"
 	"math/rand"
-	"reflect"
 	"testing"
 
 	"github.com/stretchr/testify/assert"
@@ -35,8 +34,8 @@
 	"github.com/algorand/go-algorand/data/basics"
 	"github.com/algorand/go-algorand/data/bookkeeping"
 	"github.com/algorand/go-algorand/data/transactions"
+	"github.com/algorand/go-algorand/data/transactions/logic"
 	"github.com/algorand/go-algorand/data/transactions/verify"
-	"github.com/algorand/go-algorand/data/txntest"
 	"github.com/algorand/go-algorand/ledger/ledgercore"
 	ledgertesting "github.com/algorand/go-algorand/ledger/testing"
 	"github.com/algorand/go-algorand/protocol"
@@ -73,7 +72,6 @@
 	require.Equal(t, eval.specials.FeeSink, testSinkAddr)
 }
 
-<<<<<<< HEAD
 func testEvalAppGroup(t *testing.T, schema basics.StateSchema) (*BlockEvaluator, basics.Address, error) {
 	genesisInitState, addrs, keys := ledgertesting.Genesis(10)
 
@@ -198,183 +196,6 @@
 	require.Equal(t, basics.TealValue{Type: basics.TealBytesType, Bytes: string(addr[:])}, state["creator"])
 }
 
-func testEvalAppPoolingGroup(t *testing.T, schema basics.StateSchema, approvalProgram string, consensusVersion protocol.ConsensusVersion) error {
-	genBalances, addrs, _ := newTestGenesis()
-	l := newTestLedger(t, genBalances)
-
-	eval := l.nextBlock(t)
-	eval.validate = true
-	eval.generate = false
-
-	eval.proto = config.Consensus[consensusVersion]
-
-	appcall1 := txntest.Txn{
-		Sender:            addrs[0],
-		Type:              protocol.ApplicationCallTx,
-		GlobalStateSchema: schema,
-		ApprovalProgram:   approvalProgram,
-	}
-
-	appcall2 := txntest.Txn{
-		Sender:        addrs[0],
-		Type:          protocol.ApplicationCallTx,
-		ApplicationID: basics.AppIndex(1),
-	}
-
-	appcall3 := txntest.Txn{
-		Sender:        addrs[1],
-		Type:          protocol.ApplicationCallTx,
-		ApplicationID: basics.AppIndex(1),
-	}
-
-	return eval.txgroup(t, &appcall1, &appcall2, &appcall3)
-}
-
-// TestEvalAppPooledBudgetWithTxnGroup ensures 3 app call txns can successfully pool
-// budgets in a group txn and return an error if the budget is exceeded
-func TestEvalAppPooledBudgetWithTxnGroup(t *testing.T) {
-	partitiontest.PartitionTest(t)
-
-	source := func(n int, m int) string {
-		return "#pragma version 4\nbyte 0x1337BEEF\n" + strings.Repeat("keccak256\n", n) +
-			strings.Repeat("substring 0 4\n", m) + "pop\nint 1\n"
-	}
-
-	params := []protocol.ConsensusVersion{
-		protocol.ConsensusV29,
-		protocol.ConsensusFuture,
-	}
-
-	cases := []struct {
-		prog                 string
-		isSuccessV29         bool
-		isSuccessVFuture     bool
-		expectedErrorV29     string
-		expectedErrorVFuture string
-	}{
-		{source(5, 47), true, true,
-			"",
-			""},
-		{source(5, 48), false, true,
-			"pc=157 dynamic cost budget exceeded, executing pushint: remaining budget is 700 but program cost was 701",
-			""},
-		{source(16, 17), false, true,
-			"pc= 12 dynamic cost budget exceeded, executing keccak256: remaining budget is 700 but program cost was 781",
-			""},
-		{source(16, 18), false, false,
-			"pc= 12 dynamic cost budget exceeded, executing keccak256: remaining budget is 700 but program cost was 781",
-			"pc= 78 dynamic cost budget exceeded, executing pushint: remaining budget is 2100 but program cost was 2101"},
-=======
-func TestPrepareEvalParams(t *testing.T) {
-	partitiontest.PartitionTest(t)
-
-	eval := BlockEvaluator{
-		prevHeader: bookkeeping.BlockHeader{
-			TimeStamp: 1234,
-			Round:     2345,
-		},
-	}
-
-	params := []config.ConsensusParams{
-		{Application: true, MaxAppProgramCost: 700},
-		config.Consensus[protocol.ConsensusV29],
-		config.Consensus[protocol.ConsensusFuture],
-	}
-
-	// Create some sample transactions
-	payment := txntest.Txn{
-		Type:     protocol.PaymentTx,
-		Sender:   basics.Address{1, 2, 3, 4},
-		Receiver: basics.Address{4, 3, 2, 1},
-		Amount:   100,
-	}.SignedTxnWithAD()
-
-	appcall1 := txntest.Txn{
-		Type:          protocol.ApplicationCallTx,
-		Sender:        basics.Address{1, 2, 3, 4},
-		ApplicationID: basics.AppIndex(1),
-	}.SignedTxnWithAD()
-
-	appcall2 := appcall1
-	appcall2.SignedTxn.Txn.ApplicationCallTxnFields.ApplicationID = basics.AppIndex(2)
-
-	type evalTestCase struct {
-		group []transactions.SignedTxnWithAD
-
-		// indicates if prepareAppEvaluators should return a non-nil
-		// appTealEvaluator for the txn at index i
-		expected []bool
-
-		numAppCalls int
-		// Used for checking transitive pointer equality in app calls
-		// If there are no app calls in the group, it is set to -1
-		firstAppCallIndex int
-	}
-
-	// Create some groups with these transactions
-	cases := []evalTestCase{
-		{[]transactions.SignedTxnWithAD{payment}, []bool{false}, 0, -1},
-		{[]transactions.SignedTxnWithAD{appcall1}, []bool{true}, 1, 0},
-		{[]transactions.SignedTxnWithAD{payment, payment}, []bool{false, false}, 0, -1},
-		{[]transactions.SignedTxnWithAD{appcall1, payment}, []bool{true, false}, 1, 0},
-		{[]transactions.SignedTxnWithAD{payment, appcall1}, []bool{false, true}, 1, 1},
-		{[]transactions.SignedTxnWithAD{appcall1, appcall2}, []bool{true, true}, 2, 0},
-		{[]transactions.SignedTxnWithAD{appcall1, appcall2, appcall1}, []bool{true, true, true}, 3, 0},
-		{[]transactions.SignedTxnWithAD{payment, appcall1, payment}, []bool{false, true, false}, 1, 1},
-		{[]transactions.SignedTxnWithAD{appcall1, payment, appcall2}, []bool{true, false, true}, 2, 0},
->>>>>>> 168cfe58
-	}
-
-	for i, param := range params {
-		for j, testCase := range cases {
-			t.Run(fmt.Sprintf("i=%d,j=%d", i, j), func(t *testing.T) {
-<<<<<<< HEAD
-				err := testEvalAppPoolingGroup(t, basics.StateSchema{NumByteSlice: 3}, testCase.prog, param)
-				if !testCase.isSuccessV29 && reflect.DeepEqual(param, protocol.ConsensusV29) {
-					require.Error(t, err)
-					require.Contains(t, err.Error(), testCase.expectedErrorV29)
-				} else if !testCase.isSuccessVFuture && reflect.DeepEqual(param, protocol.ConsensusFuture) {
-					require.Error(t, err)
-					require.Contains(t, err.Error(), testCase.expectedErrorVFuture)
-=======
-				eval.proto = param
-				res := eval.prepareEvalParams(testCase.group)
-				require.Equal(t, len(res), len(testCase.group))
-
-				// Compute the expected transaction group without ApplyData for
-				// the test case
-				expGroupNoAD := make([]transactions.SignedTxn, len(testCase.group))
-				for k := range testCase.group {
-					expGroupNoAD[k] = testCase.group[k].SignedTxn
-				}
-
-				// Ensure non app calls have a nil evaluator, and that non-nil
-				// evaluators point to the right transactions and values
-				for k, present := range testCase.expected {
-					if present {
-						require.NotNil(t, res[k])
-						require.NotNil(t, res[k].PastSideEffects)
-						require.Equal(t, res[k].GroupIndex, uint64(k))
-						require.Equal(t, res[k].TxnGroup, expGroupNoAD)
-						require.Equal(t, *res[k].Proto, eval.proto)
-						require.Equal(t, *res[k].Txn, testCase.group[k].SignedTxn)
-						require.Equal(t, res[k].MinTealVersion, res[testCase.firstAppCallIndex].MinTealVersion)
-						require.Equal(t, res[k].PooledApplicationBudget, res[testCase.firstAppCallIndex].PooledApplicationBudget)
-						if reflect.DeepEqual(param, config.Consensus[protocol.ConsensusV29]) {
-							require.Equal(t, *res[k].PooledApplicationBudget, uint64(eval.proto.MaxAppProgramCost))
-						} else if reflect.DeepEqual(param, config.Consensus[protocol.ConsensusFuture]) {
-							require.Equal(t, *res[k].PooledApplicationBudget, uint64(eval.proto.MaxAppProgramCost*testCase.numAppCalls))
-						}
-					} else {
-						require.Nil(t, res[k])
-					}
->>>>>>> 168cfe58
-				}
-			})
-		}
-	}
-}
-
 func TestCowCompactCert(t *testing.T) {
 	partitiontest.PartitionTest(t)
 
