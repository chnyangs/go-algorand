--- conflicted
+++ resolved
@@ -81,22 +81,10 @@
 }
 
 func TestAccountsCanSendMoneyAcrossUpgradeV21toV22(t *testing.T) {
-<<<<<<< HEAD
-	if runtime.GOOS == "darwin" {
-		t.Skip()
-	}
-=======
->>>>>>> fdf3a4c2
 	testAccountsCanSendMoneyAcrossUpgrade(t, filepath.Join("nettemplates", "TwoNodes50EachV21Upgrade.json"))
 }
 
 func TestAccountsCanSendMoneyAcrossUpgradeV22toV23(t *testing.T) {
-<<<<<<< HEAD
-	if runtime.GOOS == "darwin" {
-		t.Skip()
-	}
-=======
->>>>>>> fdf3a4c2
 	testAccountsCanSendMoneyAcrossUpgrade(t, filepath.Join("nettemplates", "TwoNodes50EachV22Upgrade.json"))
 }
 
