--- conflicted
+++ resolved
@@ -354,12 +354,7 @@
 // RunEncodingTest runs several iterations of encoding/decoding
 // consistency testing of object type specified by template.
 func RunEncodingTest(t *testing.T, template msgpMarshalUnmarshal) {
-<<<<<<< HEAD
-	t.Parallel()
-
-=======
 	partitiontest.PartitionTest(t)
->>>>>>> 58fd804c
 	for i := 0; i < 1000; i++ {
 		err := EncodingTest(template)
 		if err == errSkipRawMsgpTesting {
