--- conflicted
+++ resolved
@@ -1098,10 +1098,7 @@
 }
 
 func TestAgreementFastRecoveryDownEarly(t *testing.T) {
-<<<<<<< HEAD
-=======
 	partitiontest.PartitionTest(t)
->>>>>>> 58fd804c
 
 	numNodes := 5
 	baseNetwork, baseLedger, cleanupFn, services, clocks, ledgers, activityMonitor := setupAgreement(t, numNodes, disabled, makeTestLedger)
@@ -1159,10 +1156,7 @@
 }
 
 func TestAgreementFastRecoveryDownMiss(t *testing.T) {
-<<<<<<< HEAD
-=======
 	partitiontest.PartitionTest(t)
->>>>>>> 58fd804c
 
 	numNodes := 5
 	baseNetwork, baseLedger, cleanupFn, services, clocks, ledgers, activityMonitor := setupAgreement(t, numNodes, disabled, makeTestLedger)
@@ -1243,10 +1237,7 @@
 }
 
 func TestAgreementFastRecoveryLate(t *testing.T) {
-<<<<<<< HEAD
-=======
 	partitiontest.PartitionTest(t)
->>>>>>> 58fd804c
 
 	numNodes := 5
 	baseNetwork, baseLedger, cleanupFn, services, clocks, ledgers, activityMonitor := setupAgreement(t, numNodes, disabled, makeTestLedger)
@@ -1359,10 +1350,7 @@
 }
 
 func TestAgreementFastRecoveryRedo(t *testing.T) {
-<<<<<<< HEAD
-=======
 	partitiontest.PartitionTest(t)
->>>>>>> 58fd804c
 
 	numNodes := 5
 	baseNetwork, baseLedger, cleanupFn, services, clocks, ledgers, activityMonitor := setupAgreement(t, numNodes, disabled, makeTestLedger)
@@ -1836,10 +1824,7 @@
 }
 
 func TestAgreementRecoverBothVAndBotQuorums(t *testing.T) {
-<<<<<<< HEAD
-=======
 	partitiontest.PartitionTest(t)
->>>>>>> 58fd804c
 
 	numNodes := 5
 	baseNetwork, baseLedger, cleanupFn, services, clocks, ledgers, activityMonitor := setupAgreement(t, numNodes, disabled, makeTestLedger)
@@ -1965,10 +1950,7 @@
 }
 
 func TestAgreementSlowPayloadsPreDeadline(t *testing.T) {
-<<<<<<< HEAD
-=======
 	partitiontest.PartitionTest(t)
->>>>>>> 58fd804c
 
 	numNodes := 5
 	baseNetwork, baseLedger, cleanupFn, services, clocks, ledgers, activityMonitor := setupAgreement(t, numNodes, disabled, makeTestLedger)
@@ -2026,10 +2008,7 @@
 }
 
 func TestAgreementSlowPayloadsPostDeadline(t *testing.T) {
-<<<<<<< HEAD
-=======
 	partitiontest.PartitionTest(t)
->>>>>>> 58fd804c
 
 	numNodes := 5
 	baseNetwork, baseLedger, cleanupFn, services, clocks, ledgers, activityMonitor := setupAgreement(t, numNodes, disabled, makeTestLedger)
@@ -2094,10 +2073,7 @@
 }
 
 func TestAgreementLargePeriods(t *testing.T) {
-<<<<<<< HEAD
-=======
 	partitiontest.PartitionTest(t)
->>>>>>> 58fd804c
 
 	numNodes := 5
 	baseNetwork, baseLedger, cleanupFn, services, clocks, ledgers, activityMonitor := setupAgreement(t, numNodes, disabled, makeTestLedger)
