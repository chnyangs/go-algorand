// Copyright (C) 2019-2020 Algorand, Inc.
// This file is part of go-algorand
//
// go-algorand is free software: you can redistribute it and/or modify
// it under the terms of the GNU Affero General Public License as
// published by the Free Software Foundation, either version 3 of the
// License, or (at your option) any later version.
//
// go-algorand is distributed in the hope that it will be useful,
// but WITHOUT ANY WARRANTY; without even the implied warranty of
// MERCHANTABILITY or FITNESS FOR A PARTICULAR PURPOSE.  See the
// GNU Affero General Public License for more details.
//
// You should have received a copy of the GNU Affero General Public License
// along with go-algorand.  If not, see <https://www.gnu.org/licenses/>.

package main

import (
	"flag"
	"fmt"
	"io/ioutil"
	"math/rand"
	"os"
	"path/filepath"
	"strconv"
	"strings"
	"time"

	"github.com/algorand/go-deadlock"
	"github.com/gofrs/flock"

	"github.com/algorand/go-algorand/config"
	"github.com/algorand/go-algorand/crypto"
	"github.com/algorand/go-algorand/daemon/algod"
	"github.com/algorand/go-algorand/data/bookkeeping"
	"github.com/algorand/go-algorand/logging"
	"github.com/algorand/go-algorand/logging/telemetryspec"
	"github.com/algorand/go-algorand/network"
	"github.com/algorand/go-algorand/protocol"
	toolsnet "github.com/algorand/go-algorand/tools/network"
	"github.com/algorand/go-algorand/util/metrics"
	"github.com/algorand/go-algorand/util/tokens"
)

var dataDirectory = flag.String("d", "", "Root Algorand daemon data path")
var genesisFile = flag.String("g", "", "Genesis configuration file")
var genesisPrint = flag.Bool("G", false, "Print genesis ID")
var versionCheck = flag.Bool("v", false, "Display and write current build version and exit")
var branchCheck = flag.Bool("b", false, "Display the git branch behind the build")
var channelCheck = flag.Bool("c", false, "Display and release channel behind the build")
var initAndExit = flag.Bool("x", false, "Initialize the ledger and exit")
var peerOverride = flag.String("p", "", "Override phonebook with peer ip:port (or semicolon separated list: ip:port;ip:port;ip:port...)")
var listenIP = flag.String("l", "", "Override config.EndpointAddress (REST listening address) with ip:port")
var sessionGUID = flag.String("s", "", "Telemetry Session GUID to use")
var telemetryOverride = flag.String("t", "", `Override telemetry setting if supported (Use "true", "false", "0" or "1"`)
var seed = flag.String("seed", "", "input to math/rand.Seed()")

func main() {
	flag.Parse()

	dataDir := resolveDataDir()
	absolutePath, absPathErr := filepath.Abs(dataDir)
	config.UpdateVersionDataDir(absolutePath)

	if *seed != "" {
		seedVal, err := strconv.ParseInt(*seed, 10, 64)
		if err != nil {
			fmt.Fprintf(os.Stderr, "bad seed %#v: %s\n", *seed, err)
			os.Exit(1)
			return
		}
		rand.Seed(seedVal)
	} else {
		rand.Seed(time.Now().UnixNano())
	}

	if *versionCheck {
		fmt.Println(config.FormatVersionAndLicense())
		return
	}

	version := config.GetCurrentVersion()
	heartbeatGauge := metrics.MakeStringGauge()
	heartbeatGauge.Set("version", version.String())
	heartbeatGauge.Set("version-num", strconv.FormatUint(version.AsUInt64(), 10))
	heartbeatGauge.Set("channel", version.Channel)
	heartbeatGauge.Set("branch", version.Branch)
	heartbeatGauge.Set("commit-hash", version.GetCommitHash())

	if *branchCheck {
		fmt.Println(config.Branch)
		return
	}

	if *channelCheck {
		fmt.Println(config.Channel)
		return
	}

	// Don't fallback anymore - if not specified, we want to panic to force us to update our tooling and/or processes
	if len(dataDir) == 0 {
		fmt.Fprintln(os.Stderr, "Data directory not specified.  Please use -d or set $ALGORAND_DATA in your environment.")
		os.Exit(1)
	}

	if absPathErr != nil {
		fmt.Fprintf(os.Stderr, "Can't convert data directory's path to absolute, %v\n", dataDir)
		os.Exit(1)
	}

	if *genesisFile == "" {
		*genesisFile = filepath.Join(dataDir, config.GenesisJSONFile)
	}

	// Load genesis
	genesisText, err := ioutil.ReadFile(*genesisFile)
	if err != nil {
		fmt.Fprintf(os.Stderr, "Cannot read genesis file %s: %v\n", *genesisFile, err)
		os.Exit(1)
	}

	var genesis bookkeeping.Genesis
	err = protocol.DecodeJSON(genesisText, &genesis)
	if err != nil {
		fmt.Fprintf(os.Stderr, "Cannot parse genesis file %s: %v\n", *genesisFile, err)
		os.Exit(1)
	}

	if *genesisPrint {
		fmt.Println(genesis.ID())
		return
	}

	// If data directory doesn't exist, we can't run. Don't bother trying.
	if _, err := os.Stat(absolutePath); err != nil {
		fmt.Fprintf(os.Stderr, "Data directory %s does not appear to be valid\n", dataDir)
		os.Exit(1)
	}

	log := logging.Base()
	// before doing anything further, attempt to acquire the algod lock
	// to ensure this is the only node running against this data directory
	lockPath := filepath.Join(absolutePath, "algod.lock")
	fileLock := flock.New(lockPath)
	locked, err := fileLock.TryLock()
	if err != nil {
		fmt.Fprintf(os.Stderr, "unexpected failure in establishing algod.lock: %s \n", err.Error())
		os.Exit(1)
	}
	if !locked {
		fmt.Fprintln(os.Stderr, "failed to lock algod.lock; is an instance of algod already running in this data directory?")
		os.Exit(1)
	}
	defer fileLock.Unlock()

	cfg, err := config.LoadConfigFromDisk(absolutePath)
	if err != nil && !os.IsNotExist(err) {
		// log is not setup yet, this will log to stderr
		log.Fatalf("Cannot load config: %v", err)
	}

	err = config.LoadConfigurableConsensusProtocols(absolutePath)
	if err != nil {
		// log is not setup yet, this will log to stderr
		log.Fatalf("Unable to load optional consensus protocols file: %v", err)
	}

	// Enable telemetry hook in daemon to send logs to cloud
	// If ALGOTEST env variable is set, telemetry is disabled - allows disabling telemetry for tests
	isTest := os.Getenv("ALGOTEST") != ""
	remoteTelemetryEnabled := false
	if !isTest {
		telemetryConfig, err := logging.EnsureTelemetryConfig(&dataDir, genesis.ID())
		if err != nil {
			fmt.Fprintln(os.Stdout, "error loading telemetry config", err)
		}
		if os.IsPermission(err) {
			fmt.Fprintf(os.Stderr, "Permission error on accessing telemetry config: %v", err)
			os.Exit(1)
		}

		telemetryConfig.SendToLog = telemetryConfig.SendToLog || cfg.TelemetryToLog

		// Apply telemetry override.
		telemetryConfig.Enable = logging.TelemetryOverride(*telemetryOverride)
		remoteTelemetryEnabled = telemetryConfig.Enable

		if telemetryConfig.Enable || telemetryConfig.SendToLog {
			// If session GUID specified, use it.
			if *sessionGUID != "" {
				if len(*sessionGUID) == 36 {
					telemetryConfig.SessionGUID = *sessionGUID
				}
			}
			err = log.EnableTelemetry(telemetryConfig)
			if err != nil {
				fmt.Fprintln(os.Stdout, "error creating telemetry hook", err)
			}
		}
	}

	s := algod.Server{
		RootPath: absolutePath,
		Genesis:  genesis,
	}

	// Generate a REST API token if one was not provided
	apiToken, wroteNewToken, err := tokens.ValidateOrGenerateAPIToken(s.RootPath, tokens.AlgodTokenFilename)

	if err != nil {
		log.Fatalf("API token error: %v", err)
	}

	if wroteNewToken {
		fmt.Printf("No REST API Token found. Generated token: %s\n", apiToken)
	}

	// Generate a admin REST API token if one was not provided
	adminAPIToken, wroteNewToken, err := tokens.ValidateOrGenerateAPIToken(s.RootPath, tokens.AlgodAdminTokenFilename)

	if err != nil {
		log.Fatalf("Admin API token error: %v", err)
	}

	if wroteNewToken {
		fmt.Printf("No Admin REST API Token found. Generated token: %s\n", adminAPIToken)
	}

	// Allow overriding default listening address
	if *listenIP != "" {
		cfg.EndpointAddress = *listenIP
	}

	// If overriding peers, disable SRV lookup
	telemetryDNSBootstrapID := cfg.DNSBootstrapID
	var peerOverrideArray []string
	if *peerOverride != "" {
		peerOverrideArray = strings.Split(*peerOverride, ";")
		cfg.DNSBootstrapID = ""

		// The networking code waits until we have GossipFanout
		// connections before declaring the network stack to be
		// ready, which triggers things like catchup.  If the
		// user explicitly specified a set of peers, make sure
		// GossipFanout is no larger than this set, otherwise
		// we will have to wait for a minute-long timeout until
		// the network stack declares itself to be ready.
		if cfg.GossipFanout > len(peerOverrideArray) {
			cfg.GossipFanout = len(peerOverrideArray)
		}

		// make sure that the format of each entry is valid:
		for idx, peer := range peerOverrideArray {
			url, err := network.ParseHostOrURL(peer)
			if err != nil {
				fmt.Fprintf(os.Stderr, "Provided command line parameter '%s' is not a valid host:port pair\n", peer)
				os.Exit(1)
				return
			}
			peerOverrideArray[idx] = url.Host
		}
	}

	// Apply the default deadlock setting before starting the server.
	// It will potentially override it based on the config file DefaultDeadlock setting
	if strings.ToLower(config.DefaultDeadlock) == "enable" {
		deadlock.Opts.Disable = false
	} else if strings.ToLower(config.DefaultDeadlock) == "disable" {
		deadlock.Opts.Disable = true
	} else if config.DefaultDeadlock != "" {
		log.Fatalf("DefaultDeadlock is somehow not set to an expected value (enable / disable): %s", config.DefaultDeadlock)
	}

	var phonebookAddresses []string
	if peerOverrideArray != nil {
		phonebookAddresses = peerOverrideArray
	} else {
		ex, err := os.Executable()
		if err != nil {
			log.Errorf("cannot locate node executable: %s", err)
		} else {
			phonebookDir := filepath.Dir(ex)
			phonebookAddresses, err = config.LoadPhonebook(phonebookDir)
			if err != nil {
				log.Debugf("Cannot load static phonebook: %v", err)
			}
		}
	}

	err = s.Initialize(cfg, phonebookAddresses)
	if err != nil {
		fmt.Fprintln(os.Stderr, err)
		log.Error(err)
		return
	}

	if *initAndExit {
		return
	}

	deadlockState := "enabled"
	if deadlock.Opts.Disable {
		deadlockState = "disabled"
	}
	fmt.Fprintf(os.Stdout, "Deadlock detection is set to: %s (Default state is '%s')\n", deadlockState, config.DefaultDeadlock)

	if log.GetTelemetryEnabled() {
		done := make(chan struct{})
		defer close(done)

		// Make a copy of config and reset DNSBootstrapID in case it was disabled.
		cfgCopy := cfg
		cfgCopy.DNSBootstrapID = telemetryDNSBootstrapID

		// If the telemetry URI is not set, periodically check SRV records for new telemetry URI
		if remoteTelemetryEnabled && log.GetTelemetryURI() == "" {
<<<<<<< HEAD
			network.StartTelemetryURIUpdateService(time.Minute, cfg, s.Genesis.Network, log, done)
=======
			toolsnet.StartTelemetryURIUpdateService(time.Minute, cfg, s.Genesis.Network, log, done)
>>>>>>> fdf3a4c2
		}

		currentVersion := config.GetCurrentVersion()
		startupDetails := telemetryspec.StartupEventDetails{
			Version:      currentVersion.String(),
			CommitHash:   currentVersion.CommitHash,
			Branch:       currentVersion.Branch,
			Channel:      currentVersion.Channel,
			InstanceHash: crypto.Hash([]byte(absolutePath)).String(),
		}

		log.EventWithDetails(telemetryspec.ApplicationState, telemetryspec.StartupEvent, startupDetails)

		// Send a heartbeat event every 10 minutes as a sign of life
		go func() {
			ticker := time.NewTicker(10 * time.Minute)
			defer ticker.Stop()

			sendHeartbeat := func() {
				values := make(map[string]string)
				metrics.DefaultRegistry().AddMetrics(values)

				heartbeatDetails := telemetryspec.HeartbeatEventDetails{
					Metrics: values,
				}

				log.EventWithDetails(telemetryspec.ApplicationState, telemetryspec.HeartbeatEvent, heartbeatDetails)
			}

			// Send initial heartbeat, followed by one every 10 minutes.
			sendHeartbeat()
			for {
				select {
				case <-ticker.C:
					sendHeartbeat()
				case <-done:
					return
				}
			}
		}()
	}

	s.Start()
}

func resolveDataDir() string {
	// Figure out what data directory to tell algod to use.
	// If not specified on cmdline with '-d', look for default in environment.
	var dir string
	if dataDirectory == nil || *dataDirectory == "" {
		dir = os.Getenv("ALGORAND_DATA")
	} else {
		dir = *dataDirectory
	}
	return dir
}<|MERGE_RESOLUTION|>--- conflicted
+++ resolved
@@ -315,11 +315,7 @@
 
 		// If the telemetry URI is not set, periodically check SRV records for new telemetry URI
 		if remoteTelemetryEnabled && log.GetTelemetryURI() == "" {
-<<<<<<< HEAD
-			network.StartTelemetryURIUpdateService(time.Minute, cfg, s.Genesis.Network, log, done)
-=======
 			toolsnet.StartTelemetryURIUpdateService(time.Minute, cfg, s.Genesis.Network, log, done)
->>>>>>> fdf3a4c2
 		}
 
 		currentVersion := config.GetCurrentVersion()
